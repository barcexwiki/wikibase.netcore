<<<<<<< HEAD
﻿using System;
using System.Collections.Generic;
using System.Text;
using MinimalJson;

namespace Wikibase
{
    /// <summary>
    /// An entity
    /// </summary>
    public abstract class Entity
    {
        /// <summary>
        /// The entity id
        /// </summary>
        public EntityId id { get; private set; }

        /// <summary>
        /// The last revision id
        /// </summary>
        public int lastRevisionId { get; set; }

        /// <summary>
        /// The api
        /// </summary>
        public WikibaseApi api { get; private set; }

        private Dictionary<string, string> labels = new Dictionary<string,string>();

        private Dictionary<string, string> descriptions = new Dictionary<string,string>();

        private Dictionary<string, List<string>> aliases = new Dictionary<string,List<string>>();

        private Dictionary<string, Dictionary<string, Claim>> claims = new Dictionary<string,Dictionary<string,Claim>>();

        protected JsonObject changes = new JsonObject();

        /// <summary>
        /// Constructor
        /// </summary>
        /// <param name="api">The api</param>
        public Entity(WikibaseApi api) : this(api, new JsonObject()) { }

        internal Entity(WikibaseApi api, JsonObject data)
        {
            this.api = api;
            this.fillData(data);
        }

        protected virtual void fillData(JsonObject data)
        {
            if (data.get("id") != null)
            {
                this.id = EntityId.newFromPrefixedId(data.get("id").asString());
            }
            if (data.get("lastrevid") != null)
            {
                this.lastRevisionId = data.get("lastrevid").asInt();
            }
            JsonValue returnedLabels = data.get("labels");
            if ( (returnedLabels != null) && (returnedLabels.isObject()) )
            if (data.get("labels") != null)
            {
                    labels.Clear();
                    foreach ( JsonObject.Member member in returnedLabels.asObject() )
                {
                    JsonObject obj = member.value.asObject();
                    this.labels.Add(obj.get("language").asString(), obj.get("value").asString());
                }
            }
            JsonValue returnedDescriptions = data.get("descriptions");
            if ( (returnedDescriptions != null) && (returnedDescriptions.isObject()) )
            {
                descriptions.Clear();
                foreach ( JsonObject.Member member in returnedDescriptions.asObject() )
                {
                    JsonObject obj = member.value.asObject();
                    this.descriptions.Add(obj.get("language").asString(), obj.get("value").asString());
                }
            }
            JsonValue returnedAliases = data.get("aliases");
            if ( (returnedAliases != null) && (returnedAliases.isObject()) )
            {
                // strange - after save an empty array is returned, whereas by a normal get the fully alias list is returned
                aliases.Clear();
                foreach ( JsonObject.Member member in returnedAliases.asObject() )
                {
                    List<String> list = new List<String>();
                    foreach (JsonValue value in member.value.asArray())
                    {
                        list.Add(value.asObject().get("value").asString());
                    }
                    this.aliases.Add(member.name, list);
                }
            }
            JsonValue returnedClaims = data.get("claims");
            if ( (returnedClaims != null) && (returnedClaims.isObject()) )
            {
                claims.Clear();
                foreach ( JsonObject.Member member in returnedClaims.asObject() )
                {
                    Dictionary<String, Claim> list = new Dictionary<String, Claim>();
                    foreach (JsonValue value in member.value.asArray())
                    {
                        Claim claim = Claim.newFromArray(this, value.asObject());
                        list.Add(claim.internalId, claim);
                    }
                    this.claims.Add(member.name, list);
                }
            }
        }

        internal static Entity newFromArray(WikibaseApi api, JsonObject data)
        {
            if (data.get("type") != null)
            {
                switch (data.get("type").asString())
                {
                    case "item":
                        return new Item(api, data);
                    case "property":
                        return new Property(api, data);
                }
            }
            throw new Exception("Unknown type");
        }

        /// <summary>
        /// Get all labels.
        /// </summary>
        /// <returns>The labels</returns>
        public Dictionary<string, string> getLabels()
        {
            return new Dictionary<string, string>(labels);
        }

        /// <summary>
        /// Get the label for the given language.
        /// </summary>
        /// <param name="lang">The language</param>
        /// <returns>The label</returns>
        public string getLabel(string lang)
        {
            return labels.ContainsKey(lang) ? labels[lang] : null;
        }

        /// <summary>
        /// Set the label for the given language.
        /// </summary>
        /// <param name="lang">The language</param>
        /// <param name="value">The label</param>
        public void setLabel(string lang, string value)
        {
            this.labels[lang] = value;
            if (this.changes.get("labels") == null)
            {
                this.changes.set("labels", new JsonObject());
            }
            this.changes.get("labels").asObject().set(
                lang,
                new JsonObject()
                    .add("language", lang)
                    .add("value", value)
            );
        }

        /// <summary>
        /// Remove the label for the given language.
        /// </summary>
        /// <param name="lang">The language</param>
        /// <returns>If the label was removed successfully</returns>
        public bool removeLabel(string lang)
        {
            if (this.labels.Remove(lang))
            {
                if (this.changes.get("labels") == null)
                {
                    this.changes.set("labels", new JsonObject());
                }
                this.changes.get("labels").asObject().set(
                    lang,
                    new JsonObject()
                        .add("language", lang)
                        .add("value", "")
                );
                return true;
            }
            return false;
        }

        /// <summary>
        /// Get all descriptions.
        /// </summary>
        /// <returns>The descriptions</returns>
        public Dictionary<string, string> getDescriptions()
        {
            return new Dictionary<string, string>(descriptions);
        }

        /// <summary>
        /// Get the description for the given language.
        /// </summary>
        /// <param name="lang">The language</param>
        /// <returns>The description</returns>
        public string getDescription(string lang)
        {
            return descriptions.ContainsKey(lang) ? descriptions[lang] : null;
        }

        /// <summary>
        /// Set the description for the given language.
        /// </summary>
        /// <param name="lang">The language</param>
        /// <param name="value">The label</param>
        public void setDescription(string lang, string value)
        {
            this.descriptions[lang] = value;
            if (this.changes.get("descriptions") == null)
            {
                this.changes.set("descriptions", new JsonObject());
            }
            this.changes.get("descriptions").asObject().set(
                lang,
                new JsonObject()
                    .add("language", lang)
                    .add("value", value)
            );
        }

        /// <summary>
        /// Remove the description for the given language.
        /// </summary>
        /// <param name="lang">The language</param>
        /// <returns>If the description was removed successfully</returns>
        public bool removeDescription(string lang)
        {
            if ( this.descriptions.Remove(lang) )
            {
                if (this.changes.get("descriptions") == null)
                {
                    this.changes.set("descriptions", new JsonObject());
                }
                this.changes.get("descriptions").asObject().set(
                    lang,
                    new JsonObject()
                        .add("language", lang)
                        .add("value", "")
                );
                return true;
            }
            return false;
        }

        /// <summary>
        /// Get all aliases.
        /// </summary>
        /// <returns>The aliases</returns>
        public Dictionary<string, List<string>> getAliases()
        {
            Dictionary<string, List<string>> copy = new Dictionary<string, List<string>>(aliases);
            foreach ( KeyValuePair<string, List<string>> pair in aliases )
            {
                copy[pair.Key] = new List<string>(pair.Value);
            }
            return copy;
        }

        /// <summary>
        /// Get the aliases for the given language.
        /// </summary>
        /// <param name="lang">The language</param>
        /// <returns>The aliases</returns>
        public List<string> getAlias(string lang)
        {
            return aliases.ContainsKey(lang) ? new List<string>(aliases[lang]) : null;
        }

        /// <summary>
        /// Add the alias for the given language.
        /// </summary>
        /// <param name="lang">The language</param>
        /// <param name="value">The alias</param>
        public void addAlias(string lang, string value)
        {
            if (!this.aliases.ContainsKey(lang))
            {
                this.aliases.Add(lang, new List<string>());
            }
            this.aliases[lang].Add(value);
            if (this.changes.get("aliases") == null)
            {
                this.changes.set("aliases", new JsonArray());
            }
            // Override if needed an action on the same alias
            for(int i = 0; i < this.changes.get("aliases").asArray().size(); i++)
            {
                JsonObject obj = this.changes.get("aliases").asArray().get(i).asObject();
                if (obj.get("language").asString() == lang && obj.get("value").asString() == value)
                {
                    this.changes.get("aliases").asArray().removeAt(i);
                    break;
                }
            }
            this.changes.get("aliases").asArray().add(
                new JsonObject()
                    .add("language", lang)
                    .add("value", value)
                    .add("add", true)
            );
        }

        /// <summary>
        /// Remove the alias for the given language.
        /// </summary>
        /// <param name="lang">The language</param>
        /// <param name="value">The alias</param>
        /// <returns>If the alias was removed successfully</returns>
        public bool removeAlias(string lang, string value)
        {
            if (this.aliases.ContainsKey(lang))
            {
                if (this.aliases[lang].Remove(value))
                {
                    if (this.changes.get("aliases") == null)
                    {
                        this.changes.set("aliases", new JsonArray());
                    }
                    // Override if needed an action on the same alias
                    for (int i = 0; i < this.changes.get("aliases").asArray().size(); i++)
                    {
                        JsonObject obj = this.changes.get("aliases").asArray().get(i).asObject();
                        if (obj.get("language").asString() == lang && obj.get("value").asString() == value)
                        {
                            this.changes.get("aliases").asArray().removeAt(i);
                            break;
                        }
                    }
                    this.changes.get("aliases").asArray().add(
                        new JsonObject()
                            .add("language", lang)
                            .add("value", value)
                            .add("remove", true)
                    );
                    return true;
                }
            }
            return false;
        }

        /// <summary>
        /// Get all claims.
        /// </summary>
        /// <returns>The claims</returns>
        public Dictionary<string, Dictionary<string, Claim>> getClaims()
        {
            Dictionary<string, Dictionary<string, Claim>> copy = new Dictionary<string, Dictionary<string, Claim>>(claims);
            foreach ( KeyValuePair<string, Dictionary<string, Claim>> pair in claims )
            {
                copy[pair.Key] = new Dictionary<string, Claim>(pair.Value);
            }
            return copy;
        }

        /// <summary>
        /// Get the claims for the given property.
        /// </summary>
        /// <param name="property">The property</param>
        /// <returns>The claims</returns>
        public Dictionary<string, Claim> getClaimsForProperty(string property)
        {
            return claims.ContainsKey(property) ? new Dictionary<string, Claim>(claims[property]) : null;
        }

        /// <summary>
        /// Add the claim.
        /// </summary>
        /// <param name="claim">The claim</param>
        internal void addClaim(Claim claim)
        {
            string property = claim.mainSnak.propertyId.getPrefixedId();
            if(!this.claims.ContainsKey(property))
            {
                this.claims[property] = new Dictionary<string,Claim>();
            }
            this.claims[property][claim.internalId] = claim;
        }

        /// <summary>
        /// Remove the claim.
        /// </summary>
        /// <param name="claim">The claim</param>
        /// <returns>If the claim was removed successfully</returns>
        internal bool removeClaim(Claim claim)
        {
            string property = claim.mainSnak.propertyId.getPrefixedId();
            if (!this.claims.ContainsKey(property))
            {
                return false;
            }
            if (this.claims[property].Remove(claim.internalId))
            {
                if (this.claims[property].Count == 0)
                {
                    this.claims.Remove(property);
                }
                return true;
            }
            return false;
        }

        /// <summary>
        /// Save all changes.
        /// </summary>
        /// <param name="summary">The edit summary</param>
        public void save(string summary)
        {
            if (!this.changes.isEmpty())
            {
                JsonObject result;
                if(this.id == null)
                {
                    result = this.api.createEntity(this.getType(), this.changes, this.lastRevisionId, summary);
                }
                else
                {
                    result = this.api.editEntity(this.id.getPrefixedId(), this.changes, this.lastRevisionId, summary);
                }
                if (result.get("entity") != null)
                {
                    this.fillData(result.get("entity").asObject());
                }
                this.updateLastRevisionIdFromResult(result);
                this.changes = new JsonObject();
            }
        }

        internal void updateLastRevisionIdFromResult(JsonObject result)
        {
            if (result.get("pageinfo") != null && result.get("pageinfo").asObject().get("lastrevid") != null)
            {
                this.lastRevisionId = result.get("pageinfo").asObject().get("lastrevid").asInt();
            }
        }

        protected abstract string getType();
    }
=======
﻿using System;
using System.Collections.Generic;
using System.Linq;
using System.Text;
using MinimalJson;

namespace Wikibase
{
    /// <summary>
    /// An entity
    /// </summary>
    public abstract class Entity
    {
        /// <summary>
        /// The entity id
        /// </summary>
        public EntityId id
        {
            get;
            private set;
        }

        /// <summary>
        /// The last revision id
        /// </summary>
        public int lastRevisionId
        {
            get;
            set;
        }

        /// <summary>
        /// The api
        /// </summary>
        public WikibaseApi api
        {
            get;
            private set;
        }

        /// <summary>
        /// Labels, the actual name. Key is the language editifier, value the label.
        /// </summary>
        private Dictionary<String, String> labels = new Dictionary<String, String>();

        /// <summary>
        /// Descriptions, to explain the item. Key is the language editifier, value the description.
        /// </summary>
        private Dictionary<String, String> descriptions = new Dictionary<String, String>();

        /// <summary>
        /// Aliases. Key is the language editifier, value a list of aliases in the given language.
        /// </summary>
        private Dictionary<String, List<String>> aliases = new Dictionary<String, List<String>>();

        /// <summary>
        /// Claims. Key is the property Id, value a dictionary with the claims internal id as the key and the actual claim as the value.
        /// </summary>
        private Dictionary<String, Dictionary<String, Claim>> claims = new Dictionary<String, Dictionary<String, Claim>>();

        /// <summary>
        /// Changes cache.
        /// </summary>
        protected JsonObject changes = new JsonObject();

        /// <summary>
        /// Constructor creating a blank entity instance.
        /// </summary>
        /// <param name="api">The api.</param>
        public Entity(WikibaseApi api)
            : this(api, new JsonObject())
        {
        }

        /// <summary>
        /// Constructor creating an entitiy from a Json object.
        /// </summary>
        /// <param name="api">The api</param>
        /// <param name="data">The json object to be parsed.</param>
        internal Entity(WikibaseApi api, JsonObject data)
        {
            this.api = api;
            this.fillData(data);
        }

        /// <summary>
        /// Parses the <paramref name="data"/> and adds the results to this instance.
        /// </summary>
        /// <param name="data"><see cref="JsonObject"/> to parse.</param>
        /// <exception cref="ArgumentNullException"><paramref name="data"/> is <c>null</c>.</exception>
        protected virtual void fillData(JsonObject data)
        {
            if ( data == null )
                throw new ArgumentNullException("data");

            if ( data.get("id") != null )
            {
                this.id = new EntityId(data.get("id").asString());
            }
            if ( data.get("lastrevid") != null )
            {
                this.lastRevisionId = data.get("lastrevid").asInt();
            }
            JsonValue returnedLabels = data.get("labels");
            if ( (returnedLabels != null) && (returnedLabels.isObject()) )
                if ( data.get("labels") != null )
                {
                    labels.Clear();
                    foreach ( JsonObject.Member member in returnedLabels.asObject() )
                    {
                        JsonObject obj = member.value.asObject();
                        this.labels.Add(obj.get("language").asString(), obj.get("value").asString());
                    }
                }
            JsonValue returnedDescriptions = data.get("descriptions");
            if ( (returnedDescriptions != null) && (returnedDescriptions.isObject()) )
            {
                descriptions.Clear();
                foreach ( JsonObject.Member member in returnedDescriptions.asObject() )
                {
                    JsonObject obj = member.value.asObject();
                    this.descriptions.Add(obj.get("language").asString(), obj.get("value").asString());
                }
            }
            JsonValue returnedAliases = data.get("aliases");
            if ( (returnedAliases != null) && (returnedAliases.isObject()) )
            {
                // strange - after save an empty array is returned, whereas by a normal get the fully alias list is returned
                aliases.Clear();
                foreach ( JsonObject.Member member in returnedAliases.asObject() )
                {
                    List<String> list = new List<String>();
                    foreach ( JsonValue value in member.value.asArray() )
                    {
                        list.Add(value.asObject().get("value").asString());
                    }
                    this.aliases.Add(member.name, list);
                }
            }
            JsonValue returnedClaims = data.get("claims");
            if ( (returnedClaims != null) && (returnedClaims.isObject()) )
            {
                claims.Clear();
                foreach ( JsonObject.Member member in returnedClaims.asObject() )
                {
                    Dictionary<String, Claim> list = new Dictionary<String, Claim>();
                    foreach ( JsonValue value in member.value.asArray() )
                    {
                        Claim claim = Claim.newFromArray(this, value.asObject());
                        list.Add(claim.internalId, claim);
                    }
                    this.claims.Add(member.name, list);
                }
            }
        }

        internal static Entity newFromArray(WikibaseApi api, JsonObject data)
        {
            if ( data.get("type") != null )
            {
                switch ( data.get("type").asString() )
                {
                    case "item":
                        return new Item(api, data);
                    case "property":
                        return new Property(api, data);
                }
            }
            throw new Exception("Unknown type");
        }

        /// <summary>
        /// Get all labels.
        /// </summary>
        /// <returns>The labels</returns>
        /// <remarks>Key is the language, value the label.</remarks>
        public Dictionary<String, String> getLabels()
        {
            return new Dictionary<String, String>(labels);
        }

        /// <summary>
        /// Get the label for the given language.
        /// </summary>
        /// <param name="lang">The language.</param>
        /// <returns>The label.</returns>
        /// <exception cref="ArgumentException"><paramref name="lang"/> is empty string or <c>null</c>.</exception>
        public String getLabel(String lang)
        {
            if ( String.IsNullOrWhiteSpace(lang) )
                throw new ArgumentException("empty language");
            return labels.ContainsKey(lang) ? labels[lang] : null;
        }

        /// <summary>
        /// Set the label for the given language.
        /// </summary>
        /// <param name="lang">The language.</param>
        /// <param name="value">The label.</param>
        /// <exception cref="ArgumentException"><paramref name="lang"/> or <paramref name="value"/> is empty string or <c>null</c>.</exception>
        public void setLabel(String lang, String value)
        {
            if ( String.IsNullOrWhiteSpace(value) )
                throw new ArgumentException("empty description");
            if ( String.IsNullOrWhiteSpace(lang) )
                throw new ArgumentException("empty language");

            if ( getLabel(lang) != value )
            {
                this.labels[lang] = value;
                if ( this.changes.get("labels") == null )
                {
                    this.changes.set("labels", new JsonObject());
                }
                this.changes.get("labels").asObject().set(
                    lang,
                    new JsonObject()
                        .add("language", lang)
                        .add("value", value)
                );
            }
        }

        /// <summary>
        /// Remove the label for the given language.
        /// </summary>
        /// <param name="lang">The language.</param>
        /// <returns><c>true</c> if the label was removed successfully, <c>false</c> otherwise.</returns>
        /// <exception cref="ArgumentException"><paramref name="lang"/> is empty string or <c>null</c>.</exception>
        public Boolean removeLabel(String lang)
        {
            if ( String.IsNullOrWhiteSpace(lang) )
                throw new ArgumentException("empty language");
            if ( this.labels.Remove(lang) )
            {
                if ( this.changes.get("labels") == null )
                {
                    this.changes.set("labels", new JsonObject());
                }
                this.changes.get("labels").asObject().set(
                    lang,
                    new JsonObject()
                        .add("language", lang)
                        .add("value", "")
                );
                return true;
            }
            return false;
        }

        /// <summary>
        /// Get all descriptions.
        /// </summary>
        /// <returns>The descriptions.</returns>
        /// <remarks>Keys is the language, value the description.</remarks>
        public Dictionary<String, String> getDescriptions()
        {
            return new Dictionary<String, String>(descriptions);
        }

        /// <summary>
        /// Get the description for the given language.
        /// </summary>
        /// <param name="lang">The language.</param>
        /// <returns>The description.</returns>
        /// <exception cref="ArgumentException"><paramref name="lang"/> is empty string or <c>null</c>.</exception>
        public string getDescription(String lang)
        {
            if ( String.IsNullOrWhiteSpace(lang) )
                throw new ArgumentException("empty language");
            return descriptions.ContainsKey(lang) ? descriptions[lang] : null;
        }

        /// <summary>
        /// Set the description for the given language.
        /// </summary>
        /// <param name="lang">The language.</param>
        /// <param name="value">The description.</param>
        /// <exception cref="ArgumentException"><paramref name="lang"/> or <paramref name="value"/> is empty string or <c>null</c>.</exception>
        public void setDescription(String lang, String value)
        {
            if ( String.IsNullOrWhiteSpace(value) )
                throw new ArgumentException("empty description");
            if ( String.IsNullOrWhiteSpace(lang) )
                throw new ArgumentException("empty language");

            if ( getDescription(lang) != value )
            {
                this.descriptions[lang] = value;
                if ( this.changes.get("descriptions") == null )
                {
                    this.changes.set("descriptions", new JsonObject());
                }
                this.changes.get("descriptions").asObject().set(
                    lang,
                    new JsonObject()
                        .add("language", lang)
                        .add("value", value)
                );
            }
        }

        /// <summary>
        /// Remove the description for the given language.
        /// </summary>
        /// <param name="lang">The language.</param>
        /// <returns><c>true</c> if the description was removed successfully, <c>false</c> otherwise.</returns>
        /// <exception cref="ArgumentException"><paramref name="lang"/> is empty string or <c>null</c>.</exception>
        public Boolean removeDescription(String lang)
        {
            if ( String.IsNullOrWhiteSpace(lang) )
                throw new ArgumentException("empty language");

            if ( this.descriptions.Remove(lang) )
            {
                if ( this.changes.get("descriptions") == null )
                {
                    this.changes.set("descriptions", new JsonObject());
                }
                this.changes.get("descriptions").asObject().set(
                    lang,
                    new JsonObject()
                        .add("language", lang)
                        .add("value", "")
                );
                return true;
            }
            return false;
        }

        /// <summary>
        /// Get all aliases.
        /// </summary>
        /// <returns>The aliases</returns>
        /// <value>Key is the language, value a list of aliases.</value>
        public Dictionary<String, List<String>> getAliases()
        {
            Dictionary<String, List<String>> copy = new Dictionary<String, List<String>>(aliases);
            foreach ( KeyValuePair<String, List<String>> pair in aliases )
            {
                copy[pair.Key] = new List<string>(pair.Value);
            }
            return copy;
        }

        /// <summary>
        /// Get the aliases for the given language.
        /// </summary>
        /// <param name="lang">The language.</param>
        /// <returns>The aliases, or <c>null</c> if no aliases are defined for the language.</returns>
        public List<String> getAlias(String lang)
        {
            return aliases.ContainsKey(lang) ? new List<String>(aliases[lang]) : null;
        }

        /// <summary>
        /// Add an alias for the given language.
        /// </summary>
        /// <param name="lang">The language.</param>
        /// <param name="value">The alias.</param>
        public void addAlias(String lang, String value)
        {
            if ( !this.aliases.ContainsKey(lang) )
            {
                this.aliases.Add(lang, new List<String>());
            }
            if ( !aliases[lang].Contains(value) )
            {
                this.aliases[lang].Add(value);
                if ( this.changes.get("aliases") == null )
                {
                    this.changes.set("aliases", new JsonArray());
                }
                // Override if needed an action on the same alias
                for ( int i = 0 ; i < this.changes.get("aliases").asArray().size() ; i++ )
                {
                    JsonObject obj = this.changes.get("aliases").asArray().get(i).asObject();
                    if ( obj.get("language").asString() == lang && obj.get("value").asString() == value )
                    {
                        this.changes.get("aliases").asArray().removeAt(i);
                        break;
                    }
                }
                this.changes.get("aliases").asArray().add(
                    new JsonObject()
                        .add("language", lang)
                        .add("value", value)
                        .add("add", true)
                );
            }
        }

        /// <summary>
        /// Remove the alias for the given language.
        /// </summary>
        /// <param name="lang">The language.</param>
        /// <param name="value">The alias.</param>
        /// <returns><c>true</c> if the alias was removed successfully, <c>false</c> otherwise.</returns>
        /// <exception cref="ArgumentException"><paramref name="lang"/> or <paramref name="value"/> is empty string or <c>null</c>.</exception>
        public Boolean removeAlias(String lang, String value)
        {
            if ( String.IsNullOrWhiteSpace(lang) )
                throw new ArgumentException("empty language");
            if ( String.IsNullOrWhiteSpace(value) )
                throw new ArgumentException("empty value");

            if ( this.aliases.ContainsKey(lang) )
            {
                if ( this.aliases[lang].Remove(value) )
                {
                    if ( this.changes.get("aliases") == null )
                    {
                        this.changes.set("aliases", new JsonArray());
                    }
                    // Override if needed an action on the same alias
                    for ( int i = 0 ; i < this.changes.get("aliases").asArray().size() ; i++ )
                    {
                        JsonObject obj = this.changes.get("aliases").asArray().get(i).asObject();
                        if ( obj.get("language").asString() == lang && obj.get("value").asString() == value )
                        {
                            this.changes.get("aliases").asArray().removeAt(i);
                            break;
                        }
                    }
                    this.changes.get("aliases").asArray().add(
                        new JsonObject()
                            .add("language", lang)
                            .add("value", value)
                            .add("remove", true)
                    );
                    return true;
                }
            }
            return false;
        }

        /// <summary>
        /// Get all claims.
        /// </summary>
        /// <returns>The claims.</returns>
        /// <remarks>Key is property id, value a dictionary in which the key is the internal id and value is the actual claim.</remarks>
        public Dictionary<String, Dictionary<String, Claim>> getClaims()
        {
            Dictionary<String, Dictionary<String, Claim>> copy = new Dictionary<String, Dictionary<String, Claim>>(claims);
            foreach ( KeyValuePair<String, Dictionary<String, Claim>> pair in claims )
            {
                copy[pair.Key] = new Dictionary<String, Claim>(pair.Value);
            }
            return copy;
        }

        /// <summary>
        /// Gets all claims.
        /// </summary>
        /// <value>All claims.</value>
        public IEnumerable<Claim> Claims
        {
            get
            {
                return claims.Values.SelectMany(x => x.Values).ToList();
            }
        }

        /// <summary>
        /// Get the claims for the given property.
        /// </summary>
        /// <param name="property">The property.</param>
        /// <returns>The claims.</returns>
        public Dictionary<String, Claim> getClaimsForProperty(String property)
        {
            return claims.ContainsKey(property) ? new Dictionary<String, Claim>(claims[property]) : null;
        }

        /// <summary>
        /// Add the claim.
        /// </summary>
        /// <param name="claim">The claim.</param>
        internal void addClaim(Claim claim)
        {
            string property = claim.mainSnak.PropertyId.PrefixedId;
            if ( !this.claims.ContainsKey(property) )
            {
                this.claims[property] = new Dictionary<string, Claim>();
            }
            this.claims[property][claim.internalId] = claim;
        }

        /// <summary>
        /// Remove the claim.
        /// </summary>
        /// <param name="claim">The claim.</param>
        /// <returns><c>true</c> if the claim was removed successfully, <c>false</c> otherwise.</returns>
        internal Boolean removeClaim(Claim claim)
        {
            string property = claim.mainSnak.PropertyId.PrefixedId;
            if ( !this.claims.ContainsKey(property) )
            {
                return false;
            }
            if ( this.claims[property].Remove(claim.internalId) )
            {
                if ( this.claims[property].Count == 0 )
                {
                    this.claims.Remove(property);
                }
                return true;
            }
            return false;
        }

        /// <summary>
        /// Save all changes.
        /// </summary>
        /// <param name="summary">The edit summary.</param>
        public void save(String summary)
        {
            if ( !this.changes.isEmpty() )
            {
                JsonObject result;
                if ( this.id == null )
                {
                    result = this.api.createEntity(this.getType(), this.changes, this.lastRevisionId, summary);
                }
                else
                {
                    result = this.api.editEntity(this.id.PrefixedId, this.changes, this.lastRevisionId, summary);
                }
                if ( result.get("entity") != null )
                {
                    this.fillData(result.get("entity").asObject());
                }
                this.updateLastRevisionIdFromResult(result);
                this.changes = new JsonObject();
            }
        }

        internal void updateLastRevisionIdFromResult(JsonObject result)
        {
            if ( result.get("pageinfo") != null && result.get("pageinfo").asObject().get("lastrevid") != null )
            {
                this.lastRevisionId = result.get("pageinfo").asObject().get("lastrevid").asInt();
            }
        }

        /// <summary>
        /// Gets the type identifier of the type at server side.
        /// </summary>
        /// <returns>The type identifier.</returns>
        protected abstract String getType();
    }
>>>>>>> 166904c0
}<|MERGE_RESOLUTION|>--- conflicted
+++ resolved
@@ -1,451 +1,3 @@
-<<<<<<< HEAD
-﻿using System;
-using System.Collections.Generic;
-using System.Text;
-using MinimalJson;
-
-namespace Wikibase
-{
-    /// <summary>
-    /// An entity
-    /// </summary>
-    public abstract class Entity
-    {
-        /// <summary>
-        /// The entity id
-        /// </summary>
-        public EntityId id { get; private set; }
-
-        /// <summary>
-        /// The last revision id
-        /// </summary>
-        public int lastRevisionId { get; set; }
-
-        /// <summary>
-        /// The api
-        /// </summary>
-        public WikibaseApi api { get; private set; }
-
-        private Dictionary<string, string> labels = new Dictionary<string,string>();
-
-        private Dictionary<string, string> descriptions = new Dictionary<string,string>();
-
-        private Dictionary<string, List<string>> aliases = new Dictionary<string,List<string>>();
-
-        private Dictionary<string, Dictionary<string, Claim>> claims = new Dictionary<string,Dictionary<string,Claim>>();
-
-        protected JsonObject changes = new JsonObject();
-
-        /// <summary>
-        /// Constructor
-        /// </summary>
-        /// <param name="api">The api</param>
-        public Entity(WikibaseApi api) : this(api, new JsonObject()) { }
-
-        internal Entity(WikibaseApi api, JsonObject data)
-        {
-            this.api = api;
-            this.fillData(data);
-        }
-
-        protected virtual void fillData(JsonObject data)
-        {
-            if (data.get("id") != null)
-            {
-                this.id = EntityId.newFromPrefixedId(data.get("id").asString());
-            }
-            if (data.get("lastrevid") != null)
-            {
-                this.lastRevisionId = data.get("lastrevid").asInt();
-            }
-            JsonValue returnedLabels = data.get("labels");
-            if ( (returnedLabels != null) && (returnedLabels.isObject()) )
-            if (data.get("labels") != null)
-            {
-                    labels.Clear();
-                    foreach ( JsonObject.Member member in returnedLabels.asObject() )
-                {
-                    JsonObject obj = member.value.asObject();
-                    this.labels.Add(obj.get("language").asString(), obj.get("value").asString());
-                }
-            }
-            JsonValue returnedDescriptions = data.get("descriptions");
-            if ( (returnedDescriptions != null) && (returnedDescriptions.isObject()) )
-            {
-                descriptions.Clear();
-                foreach ( JsonObject.Member member in returnedDescriptions.asObject() )
-                {
-                    JsonObject obj = member.value.asObject();
-                    this.descriptions.Add(obj.get("language").asString(), obj.get("value").asString());
-                }
-            }
-            JsonValue returnedAliases = data.get("aliases");
-            if ( (returnedAliases != null) && (returnedAliases.isObject()) )
-            {
-                // strange - after save an empty array is returned, whereas by a normal get the fully alias list is returned
-                aliases.Clear();
-                foreach ( JsonObject.Member member in returnedAliases.asObject() )
-                {
-                    List<String> list = new List<String>();
-                    foreach (JsonValue value in member.value.asArray())
-                    {
-                        list.Add(value.asObject().get("value").asString());
-                    }
-                    this.aliases.Add(member.name, list);
-                }
-            }
-            JsonValue returnedClaims = data.get("claims");
-            if ( (returnedClaims != null) && (returnedClaims.isObject()) )
-            {
-                claims.Clear();
-                foreach ( JsonObject.Member member in returnedClaims.asObject() )
-                {
-                    Dictionary<String, Claim> list = new Dictionary<String, Claim>();
-                    foreach (JsonValue value in member.value.asArray())
-                    {
-                        Claim claim = Claim.newFromArray(this, value.asObject());
-                        list.Add(claim.internalId, claim);
-                    }
-                    this.claims.Add(member.name, list);
-                }
-            }
-        }
-
-        internal static Entity newFromArray(WikibaseApi api, JsonObject data)
-        {
-            if (data.get("type") != null)
-            {
-                switch (data.get("type").asString())
-                {
-                    case "item":
-                        return new Item(api, data);
-                    case "property":
-                        return new Property(api, data);
-                }
-            }
-            throw new Exception("Unknown type");
-        }
-
-        /// <summary>
-        /// Get all labels.
-        /// </summary>
-        /// <returns>The labels</returns>
-        public Dictionary<string, string> getLabels()
-        {
-            return new Dictionary<string, string>(labels);
-        }
-
-        /// <summary>
-        /// Get the label for the given language.
-        /// </summary>
-        /// <param name="lang">The language</param>
-        /// <returns>The label</returns>
-        public string getLabel(string lang)
-        {
-            return labels.ContainsKey(lang) ? labels[lang] : null;
-        }
-
-        /// <summary>
-        /// Set the label for the given language.
-        /// </summary>
-        /// <param name="lang">The language</param>
-        /// <param name="value">The label</param>
-        public void setLabel(string lang, string value)
-        {
-            this.labels[lang] = value;
-            if (this.changes.get("labels") == null)
-            {
-                this.changes.set("labels", new JsonObject());
-            }
-            this.changes.get("labels").asObject().set(
-                lang,
-                new JsonObject()
-                    .add("language", lang)
-                    .add("value", value)
-            );
-        }
-
-        /// <summary>
-        /// Remove the label for the given language.
-        /// </summary>
-        /// <param name="lang">The language</param>
-        /// <returns>If the label was removed successfully</returns>
-        public bool removeLabel(string lang)
-        {
-            if (this.labels.Remove(lang))
-            {
-                if (this.changes.get("labels") == null)
-                {
-                    this.changes.set("labels", new JsonObject());
-                }
-                this.changes.get("labels").asObject().set(
-                    lang,
-                    new JsonObject()
-                        .add("language", lang)
-                        .add("value", "")
-                );
-                return true;
-            }
-            return false;
-        }
-
-        /// <summary>
-        /// Get all descriptions.
-        /// </summary>
-        /// <returns>The descriptions</returns>
-        public Dictionary<string, string> getDescriptions()
-        {
-            return new Dictionary<string, string>(descriptions);
-        }
-
-        /// <summary>
-        /// Get the description for the given language.
-        /// </summary>
-        /// <param name="lang">The language</param>
-        /// <returns>The description</returns>
-        public string getDescription(string lang)
-        {
-            return descriptions.ContainsKey(lang) ? descriptions[lang] : null;
-        }
-
-        /// <summary>
-        /// Set the description for the given language.
-        /// </summary>
-        /// <param name="lang">The language</param>
-        /// <param name="value">The label</param>
-        public void setDescription(string lang, string value)
-        {
-            this.descriptions[lang] = value;
-            if (this.changes.get("descriptions") == null)
-            {
-                this.changes.set("descriptions", new JsonObject());
-            }
-            this.changes.get("descriptions").asObject().set(
-                lang,
-                new JsonObject()
-                    .add("language", lang)
-                    .add("value", value)
-            );
-        }
-
-        /// <summary>
-        /// Remove the description for the given language.
-        /// </summary>
-        /// <param name="lang">The language</param>
-        /// <returns>If the description was removed successfully</returns>
-        public bool removeDescription(string lang)
-        {
-            if ( this.descriptions.Remove(lang) )
-            {
-                if (this.changes.get("descriptions") == null)
-                {
-                    this.changes.set("descriptions", new JsonObject());
-                }
-                this.changes.get("descriptions").asObject().set(
-                    lang,
-                    new JsonObject()
-                        .add("language", lang)
-                        .add("value", "")
-                );
-                return true;
-            }
-            return false;
-        }
-
-        /// <summary>
-        /// Get all aliases.
-        /// </summary>
-        /// <returns>The aliases</returns>
-        public Dictionary<string, List<string>> getAliases()
-        {
-            Dictionary<string, List<string>> copy = new Dictionary<string, List<string>>(aliases);
-            foreach ( KeyValuePair<string, List<string>> pair in aliases )
-            {
-                copy[pair.Key] = new List<string>(pair.Value);
-            }
-            return copy;
-        }
-
-        /// <summary>
-        /// Get the aliases for the given language.
-        /// </summary>
-        /// <param name="lang">The language</param>
-        /// <returns>The aliases</returns>
-        public List<string> getAlias(string lang)
-        {
-            return aliases.ContainsKey(lang) ? new List<string>(aliases[lang]) : null;
-        }
-
-        /// <summary>
-        /// Add the alias for the given language.
-        /// </summary>
-        /// <param name="lang">The language</param>
-        /// <param name="value">The alias</param>
-        public void addAlias(string lang, string value)
-        {
-            if (!this.aliases.ContainsKey(lang))
-            {
-                this.aliases.Add(lang, new List<string>());
-            }
-            this.aliases[lang].Add(value);
-            if (this.changes.get("aliases") == null)
-            {
-                this.changes.set("aliases", new JsonArray());
-            }
-            // Override if needed an action on the same alias
-            for(int i = 0; i < this.changes.get("aliases").asArray().size(); i++)
-            {
-                JsonObject obj = this.changes.get("aliases").asArray().get(i).asObject();
-                if (obj.get("language").asString() == lang && obj.get("value").asString() == value)
-                {
-                    this.changes.get("aliases").asArray().removeAt(i);
-                    break;
-                }
-            }
-            this.changes.get("aliases").asArray().add(
-                new JsonObject()
-                    .add("language", lang)
-                    .add("value", value)
-                    .add("add", true)
-            );
-        }
-
-        /// <summary>
-        /// Remove the alias for the given language.
-        /// </summary>
-        /// <param name="lang">The language</param>
-        /// <param name="value">The alias</param>
-        /// <returns>If the alias was removed successfully</returns>
-        public bool removeAlias(string lang, string value)
-        {
-            if (this.aliases.ContainsKey(lang))
-            {
-                if (this.aliases[lang].Remove(value))
-                {
-                    if (this.changes.get("aliases") == null)
-                    {
-                        this.changes.set("aliases", new JsonArray());
-                    }
-                    // Override if needed an action on the same alias
-                    for (int i = 0; i < this.changes.get("aliases").asArray().size(); i++)
-                    {
-                        JsonObject obj = this.changes.get("aliases").asArray().get(i).asObject();
-                        if (obj.get("language").asString() == lang && obj.get("value").asString() == value)
-                        {
-                            this.changes.get("aliases").asArray().removeAt(i);
-                            break;
-                        }
-                    }
-                    this.changes.get("aliases").asArray().add(
-                        new JsonObject()
-                            .add("language", lang)
-                            .add("value", value)
-                            .add("remove", true)
-                    );
-                    return true;
-                }
-            }
-            return false;
-        }
-
-        /// <summary>
-        /// Get all claims.
-        /// </summary>
-        /// <returns>The claims</returns>
-        public Dictionary<string, Dictionary<string, Claim>> getClaims()
-        {
-            Dictionary<string, Dictionary<string, Claim>> copy = new Dictionary<string, Dictionary<string, Claim>>(claims);
-            foreach ( KeyValuePair<string, Dictionary<string, Claim>> pair in claims )
-            {
-                copy[pair.Key] = new Dictionary<string, Claim>(pair.Value);
-            }
-            return copy;
-        }
-
-        /// <summary>
-        /// Get the claims for the given property.
-        /// </summary>
-        /// <param name="property">The property</param>
-        /// <returns>The claims</returns>
-        public Dictionary<string, Claim> getClaimsForProperty(string property)
-        {
-            return claims.ContainsKey(property) ? new Dictionary<string, Claim>(claims[property]) : null;
-        }
-
-        /// <summary>
-        /// Add the claim.
-        /// </summary>
-        /// <param name="claim">The claim</param>
-        internal void addClaim(Claim claim)
-        {
-            string property = claim.mainSnak.propertyId.getPrefixedId();
-            if(!this.claims.ContainsKey(property))
-            {
-                this.claims[property] = new Dictionary<string,Claim>();
-            }
-            this.claims[property][claim.internalId] = claim;
-        }
-
-        /// <summary>
-        /// Remove the claim.
-        /// </summary>
-        /// <param name="claim">The claim</param>
-        /// <returns>If the claim was removed successfully</returns>
-        internal bool removeClaim(Claim claim)
-        {
-            string property = claim.mainSnak.propertyId.getPrefixedId();
-            if (!this.claims.ContainsKey(property))
-            {
-                return false;
-            }
-            if (this.claims[property].Remove(claim.internalId))
-            {
-                if (this.claims[property].Count == 0)
-                {
-                    this.claims.Remove(property);
-                }
-                return true;
-            }
-            return false;
-        }
-
-        /// <summary>
-        /// Save all changes.
-        /// </summary>
-        /// <param name="summary">The edit summary</param>
-        public void save(string summary)
-        {
-            if (!this.changes.isEmpty())
-            {
-                JsonObject result;
-                if(this.id == null)
-                {
-                    result = this.api.createEntity(this.getType(), this.changes, this.lastRevisionId, summary);
-                }
-                else
-                {
-                    result = this.api.editEntity(this.id.getPrefixedId(), this.changes, this.lastRevisionId, summary);
-                }
-                if (result.get("entity") != null)
-                {
-                    this.fillData(result.get("entity").asObject());
-                }
-                this.updateLastRevisionIdFromResult(result);
-                this.changes = new JsonObject();
-            }
-        }
-
-        internal void updateLastRevisionIdFromResult(JsonObject result)
-        {
-            if (result.get("pageinfo") != null && result.get("pageinfo").asObject().get("lastrevid") != null)
-            {
-                this.lastRevisionId = result.get("pageinfo").asObject().get("lastrevid").asInt();
-            }
-        }
-
-        protected abstract string getType();
-    }
-=======
 ﻿using System;
 using System.Collections.Generic;
 using System.Linq;
@@ -996,5 +548,4 @@
         /// <returns>The type identifier.</returns>
         protected abstract String getType();
     }
->>>>>>> 166904c0
 }